<template>
  <div>
    <div
      v-if="
        this.groupingLabel &&
        this.previousContainer?.labels?.[this.groupingLabel] !==
          this.container.labels?.[this.groupingLabel]
      "
    >
      <div class="text-h6">
        {{ this.groupingLabel }} =
        {{ this.container.labels?.[this.groupingLabel] ?? "(empty)" }}
      </div>
      <v-divider class="pb-3"></v-divider>
    </div>
    <v-card>
      <v-app-bar
        flat
        dense
        tile
        @click="collapseDetail()"
        style="cursor: pointer"
      >
<<<<<<< HEAD
        <v-toolbar-title class="text-body-3 d-flex align-center" style="gap: 5px">
          <span v-if="$vuetify.breakpoint.smAndUp">
            <v-chip label color="info" outlined disabled>
              <v-icon left>mdi-update</v-icon>
              {{ container.watcher }}
            </v-chip>
            /
          </span>
          <span v-if="$vuetify.breakpoint.smAndUp && !selfhstContainerIconUrl">
            <v-chip label color="info" outlined disabled>
              <v-icon left v-if="$vuetify.breakpoint.smAndUp">{{ registryIcon }}</v-icon>
              {{ container.image.registry.name }}
=======
        <v-toolbar-title class="text-body-3">
          <v-chip label color="info" outlined disabled
            ><v-icon left v-if="$vuetify.breakpoint.mdAndUp">mdi-update</v-icon
            >{{ container.watcher }}
          </v-chip>
          /
          <span
            v-if="
              $vuetify.breakpoint.mdAndUp &&
              !(selfhstContainerIconUrl || homarrContainerIconUrl)
            "
          >
            <v-chip label color="info" outlined disabled
              ><v-icon left v-if="$vuetify.breakpoint.mdAndUp">{{
                registryIcon
              }}</v-icon
              >{{ container.image.registry.name }}
>>>>>>> c9fcbba4
            </v-chip>
            /
          </span>
          <v-chip label color="info" outlined disabled>
            <span v-if="$vuetify.breakpoint.smAndUp">
              <img
                :src="
                  isHomarrContainerIcon
                    ? homarrContainerIconUrl
                    : selfhstContainerIconUrl
                "
                style="width: 24px; height: 24px"
                class="v-icon v-icon--left"
                v-if="isHomarrContainerIcon || isSelfhstContainerIcon"
              />
              <v-icon left v-else>
                {{ containerIcon }}
              </v-icon>
            </span>
            <span style="overflow: hidden; text-overflow: ellipsis">
              {{ container.displayName }}
            </span>
          </v-chip>
          <span>
            :
            <v-chip label outlined color="info" disabled>
              {{ container.image.tag.value }}
            </v-chip>
          </span>
          <span v-if="$vuetify.breakpoint.smAndUp && oldestFirst" class="text-caption ml-2">
            {{ this.$options.filters.date(container.image.created) }}
          </span>
        </v-toolbar-title>
        <span v-if="$vuetify.breakpoint.smAndUp && container.updateAvailable">
          <v-icon>mdi-arrow-right</v-icon>
          <v-tooltip bottom>
            <template v-slot:activator="{ on, attrs }">
              <v-chip
                label
                outlined
                :color="newVersionClass"
                v-bind="attrs"
                v-on="on"
                @click="
                  copyToClipboard('container new version', newVersion);
                  $event.stopImmediatePropagation();
                "
              >
                {{ newVersion }}
                <v-icon right small>mdi-clipboard-outline</v-icon>
              </v-chip>
            </template>
            <span class="text-caption">Copy to clipboard</span>
          </v-tooltip>
        </span>

        <v-spacer />
        <v-icon>{{
          showDetail ? "mdi-chevron-up" : "mdi-chevron-down"
        }}</v-icon>
      </v-app-bar>
      <v-expand-transition>
        <div v-show="showDetail">
          <v-tabs
            :icons-and-text="$vuetify.breakpoint.smAndUp"
            fixed-tabs
            v-model="tab"
            ref="tabs"
          >
            <v-tab v-if="container.result">
              <span v-if="$vuetify.breakpoint.smAndUp">Update</span>
              <v-icon>mdi-package-down</v-icon>
            </v-tab>
            <v-tab>
              <span v-if="$vuetify.breakpoint.smAndUp">Triggers</span>
              <v-icon>mdi-bell-ring</v-icon>
            </v-tab>
            <v-tab>
              <span v-if="$vuetify.breakpoint.smAndUp">Image</span>
              <v-icon>mdi-package-variant-closed</v-icon>
            </v-tab>
            <v-tab>
              <span v-if="$vuetify.breakpoint.smAndUp">Container</span>
              <img
                :src="
                  isHomarrContainerIcon
                    ? homarrContainerIconUrl
                    : selfhstContainerIconUrl
                "
                style="width: 24px; height: 24px"
                class="v-icon v-icon--left"
                v-if="isHomarrContainerIcon || isSelfhstContainerIcon"
              />
              <v-icon left v-else>
                {{ containerIcon }}
              </v-icon>
            </v-tab>
            <v-tab v-if="container.error">
              <span v-if="$vuetify.breakpoint.smAndUp">Error</span>
              <v-icon>mdi-alert</v-icon>
            </v-tab>
          </v-tabs>

          <v-tabs-items v-model="tab">
            <v-tab-item v-if="container.result">
              <container-update
                :result="container.result"
                :semver="container.image.tag.semver"
                :update-kind="container.updateKind"
                :update-available="container.updateAvailable"
              />
            </v-tab-item>
            <v-tab-item>
              <container-triggers :container="container" />
            </v-tab-item>
            <v-tab-item>
              <container-image :image="container.image" />
            </v-tab-item>
            <v-tab-item>
              <container-detail :container="container" />
            </v-tab-item>
            <v-tab-item v-if="container.error">
              <container-error :error="container.error" />
            </v-tab-item>
          </v-tabs-items>

          <v-card-actions>
            <v-row>
              <v-col class="text-center">
                <v-dialog
                  v-model="dialogDelete"
                  width="500"
                  v-if="deleteEnabled"
                >
                  <template v-slot:activator="{ on, attrs }">
                    <v-btn
                      small
                      color="error"
                      outlined
                      v-bind="attrs"
                      v-on="on"
                    >
                      Delete
                      <v-icon right>mdi-delete</v-icon>
                    </v-btn>
                  </template>

                  <v-card class="text-center">
                    <v-app-bar color="error" dark flat dense>
                      <v-toolbar-title class="text-body-1">
                        Delete the container?
                      </v-toolbar-title>
                    </v-app-bar>
                    <v-card-subtitle class="text-body-2">
                      <v-row class="mt-2" no-gutters>
                        <v-col>
                          Delete
                          <span class="font-weight-bold error--text">{{
                            container.name
                          }}</span>
                          from the list?
                          <br />
                          <span class="font-italic"
                            >(The real container won't be deleted)</span
                          >
                        </v-col>
                      </v-row>
                      <v-row>
                        <v-col class="text-center">
                          <v-btn outlined @click="dialogDelete = false" small>
                            Cancel
                          </v-btn>
                          &nbsp;
                          <v-btn
                            color="error"
                            small
                            @click="
                              dialogDelete = false;
                              deleteContainer();
                            "
                          >
                            Delete
                          </v-btn>
                        </v-col>
                      </v-row>
                    </v-card-subtitle>
                  </v-card>
                </v-dialog>
              </v-col>
            </v-row>
          </v-card-actions>
        </div>
      </v-expand-transition>
    </v-card>
  </div>
</template>

<script>
import { getRegistryProviderIcon } from "@/services/registry";
import ContainerDetail from "@/components/ContainerDetail";
import ContainerError from "@/components/ContainerError";
import ContainerImage from "@/components/ContainerImage";
import ContainerTriggers from "@/components/ContainerTriggers";
import ContainerUpdate from "@/components/ContainerUpdate";

export default {
  components: {
    ContainerDetail,
    ContainerError,
    ContainerImage,
    ContainerTriggers,
    ContainerUpdate,
  },

  props: {
    container: {
      type: Object,
      required: true,
    },
    previousContainer: {
      type: Object,
      required: false,
    },
    groupingLabel: {
      type: String,
      required: true,
    },
    oldestFirst: {
      type: Boolean,
      required: false,
    },
  },
  data() {
    return {
      showDetail: false,
      dialogDelete: false,
      tab: 0,
      deleteEnabled: false,
    };
  },
  computed: {
    containerIcon() {
      let icon = this.container.displayIcon;
      icon = icon
        .replace("mdi:", "mdi-")
        .replace("fa:", "fa-")
        .replace("fab:", "fab-")
        .replace("far:", "far-")
        .replace("fas:", "fas-")
        .replace("si:", "si-");
      if (icon.startsWith("fab-")) {
        icon = this.normalizeFontawesome(icon, "fab");
      }
      if (icon.startsWith("far-")) {
        icon = this.normalizeFontawesome(icon, "far");
      }
      if (icon.startsWith("fas-")) {
        icon = this.normalizeFontawesome(icon, "fas");
      }
      return icon;
    },

    isSelfhstContainerIcon() {
      console.log(this.container.displayIcon);
      return (
        this.container.displayIcon.startsWith("sh-") ||
        this.container.displayIcon.startsWith("sh:")
      );
    },

    isHomarrContainerIcon() {
      return (
        this.container.displayIcon.startsWith("hl-") ||
        this.container.displayIcon.startsWith("hl:")
      );
    },

    selfhstContainerIconUrl() {
      const iconName = this.container.displayIcon
        .replace("sh-", "")
        .replace("sh:", "");
      return `https://cdn.jsdelivr.net/gh/selfhst/icons/png/${iconName}.png`;
    },

    homarrContainerIconUrl() {
      const iconName = this.container.displayIcon
        .replace("hl-", "")
        .replace("hl:", "");
      return `https://cdn.jsdelivr.net/gh/homarr-labs/dashboard-icons/png/${iconName}.png`;
    },

    registryIcon() {
      return getRegistryProviderIcon(this.container.image.registry.name);
    },

    osIcon() {
      let icon = "mdi-help";
      switch (this.container.image.os) {
        case "linux":
          icon = "mdi-linux";
          break;
        case "windows":
          icon = "mdi-microsoft-windows";
          break;
      }
      return icon;
    },

    newVersion() {
      let newVersion = "unknown";
      if (
        this.container.result.created &&
        this.container.image.created !== this.container.result.created
      ) {
        newVersion = this.$options.filters.dateTime(this.container.result.created);
      }
      if (this.container.updateKind) {
        newVersion = this.container.updateKind.remoteValue;
      }
      if (this.container.updateKind.kind === "digest") {
        newVersion = this.$options.filters.short(newVersion, 15);
      }
      return newVersion;
    },

    newVersionClass() {
      let color = "warning";
      if (
        this.container.updateKind &&
        this.container.updateKind.kind === "tag"
      ) {
        switch (this.container.updateKind.semverDiff) {
          case "major":
            color = "error";
            break;
          case "minor":
            color = "warning";
            break;
          case "patch":
            color = "success";
            break;
        }
      }
      return color;
    },
  },

  methods: {
    async deleteContainer() {
      this.$emit("delete-container");
    },

    copyToClipboard(kind, value) {
      this.$clipboard(value);
      this.$root.$emit("notify", `${kind} copied to clipboard`);
    },

    collapseDetail() {
      // Prevent collapse when selecting text only
      if (window.getSelection().type !== "Range") {
        this.showDetail = !this.showDetail;
      }

      // Hack because of a render bu on tabs inside a collapsible element
      this.$refs.tabs.onResize();
    },

    normalizeFontawesome(iconString, prefix) {
      return `${prefix} fa-${iconString.replace(`${prefix}:`, "")}`;
    },
  },

  mounted() {
    this.deleteEnabled = this.$serverConfig.feature.delete;
  },
};
</script>

<style scoped>
.v-chip--disabled {
  opacity: 1;
  pointer-events: none;
  -webkit-user-select: none;
  -moz-user-select: none;
  -ms-user-select: none;
  user-select: none;
}
</style><|MERGE_RESOLUTION|>--- conflicted
+++ resolved
@@ -21,7 +21,6 @@
         @click="collapseDetail()"
         style="cursor: pointer"
       >
-<<<<<<< HEAD
         <v-toolbar-title class="text-body-3 d-flex align-center" style="gap: 5px">
           <span v-if="$vuetify.breakpoint.smAndUp">
             <v-chip label color="info" outlined disabled>
@@ -30,29 +29,15 @@
             </v-chip>
             /
           </span>
-          <span v-if="$vuetify.breakpoint.smAndUp && !selfhstContainerIconUrl">
-            <v-chip label color="info" outlined disabled>
-              <v-icon left v-if="$vuetify.breakpoint.smAndUp">{{ registryIcon }}</v-icon>
-              {{ container.image.registry.name }}
-=======
-        <v-toolbar-title class="text-body-3">
-          <v-chip label color="info" outlined disabled
-            ><v-icon left v-if="$vuetify.breakpoint.mdAndUp">mdi-update</v-icon
-            >{{ container.watcher }}
-          </v-chip>
-          /
           <span
             v-if="
               $vuetify.breakpoint.mdAndUp &&
               !(selfhstContainerIconUrl || homarrContainerIconUrl)
             "
           >
-            <v-chip label color="info" outlined disabled
-              ><v-icon left v-if="$vuetify.breakpoint.mdAndUp">{{
-                registryIcon
-              }}</v-icon
-              >{{ container.image.registry.name }}
->>>>>>> c9fcbba4
+            <v-chip label color="info" outlined disabled>
+              <v-icon left v-if="$vuetify.breakpoint.smAndUp">{{ registryIcon }}</v-icon>
+              {{ container.image.registry.name }}
             </v-chip>
             /
           </span>
