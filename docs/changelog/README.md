--- conflicted
+++ resolved
@@ -1,13 +1,10 @@
 # Changelog
 
 ## develop
-- :star: Add Container state (running, stopped...)
-<<<<<<< HEAD
+- :star: Add Container status (running, stopped...)
 - :star: Add ability to watch all container digests (at `watcher` level)
-=======
+- :star: Update all dependencies
 - :fire: Add support for prerelease tags (e.g. 1.2.3-alpha1)
-- :star: Update all dependencies
->>>>>>> fe944d07
 
 ## 5.6.0
 - :star: Add Trigger configurable threshold ([see here](configuration/authentications/triggers/))
